"""
tests the pysat instruments and code
"""
import datetime as dt
from importlib import import_module
import os
import tempfile
import warnings

import pandas as pds
import pytest

import pysat

# module in list below are excluded from download checks
exclude_list = ['champ_star', 'superdarn_grdex', 'cosmic_gps',
                'demeter_iap', 'sport_ivm',
                'icon_euv', 'icon_ivm', 'icon_mighti', 'icon_fuv',
                'supermag_magnetometer', 'sw_dst']

# exclude testing download functionality for specific module name, tag, sat_id
exclude_tags = {'sw_f107': {'tag': ['prelim'], 'sat_id': ['']},
                'sw_kp': {'tag': [''], 'sat_id': ['']}}

# dict, keyed by pysat instrument, with a list of usernames and passwords
user_download_dict = {'supermag_magnetometer': {'user': 'rstoneback',
                                                'password': 'None'}}

def remove_files(inst):
    # remove any files downloaded as part of the unit tests
    temp_dir = inst.files.data_path
    # Check if there are less than 20 files to ensure this is the testing
    # directory
    if len(inst.files.files.values) < 20:
        for the_file in list(inst.files.files.values):
            # Check if filename is appended with date for fake_daily data
            # ie, does an underscore exist to the right of the file extension?
            if the_file.rfind('_') > the_file.rfind('.'):
                # If so, trim the appendix to get the original filename
                the_file = the_file[:the_file.rfind('_')]
            file_path = os.path.join(temp_dir, the_file)
            if os.path.isfile(file_path):
                os.unlink(file_path)
    else:
        warnings.warn(''.join(('Files > 20.  Not deleted.  Please check to ',
                              'ensure temp directory is used')))


def generate_instrument_list(exclude_list, exclude_tags):
    """Iterate through and create all of the test Instruments needed.
       Only want to do this once.

    """

    # names of all the instrument modules
    instrument_names = pysat.instruments.__all__
    temp = []
    for name in instrument_names:
        if name not in exclude_list:
            temp.append(name)
    instrument_names = temp
    instruments = []
    instrument_modules = []

    # create temporary directory
    dir_name = tempfile.mkdtemp()
    saved_path = pysat.data_dir
    pysat.utils.set_data_dir(dir_name, store=False)

    for name in instrument_names:
        try:
            module = import_module(''.join(('.', name)),
                                   package='pysat.instruments')
        except ImportError:
            print("Couldn't import instrument module")
            pass
        else:
            # try and grab basic information about the module so we
            # can iterate over all of the options
            try:
                info = module._test_dates
            except AttributeError:
                info = {}
                info[''] = {'': dt.datetime(2009, 1, 1)}
                module._test_dates = info
            for sat_id in info.keys():
                for tag in info[sat_id].keys():
                    if name in exclude_tags and \
                            tag in exclude_tags[name]['tag'] and \
                            sat_id in exclude_tags[name]['sat_id']:
                        # we don't want to test download for this combo
                        pass
                    else:
                        try:
                            inst = pysat.Instrument(inst_module=module,
                                                    tag=tag,
                                                    sat_id=sat_id,
                                                    temporary_file_list=True)
                            inst._test_dates = module._test_dates
                            instruments.append(inst)
                            instrument_modules.append(module)
                        except:
                            pass
    pysat.utils.set_data_dir(saved_path, store=False)

    output = {'list': instruments,
              'names': instrument_names,
              'modules': instrument_modules}

    return output

instruments = generate_instrument_list(exclude_list, exclude_tags)

class TestInstrumentsAll():

    def setup(self):
        """Runs before every method to create a clean testing setup."""
        self.package = 'pysat.instruments'

    def teardown(self):
        """Runs after every method to clean up previous testing."""
        del self.package

    @pytest.mark.parametrize("name", pysat.instruments.__all__)
    def test_modules_loadable(self, name):

        # ensure that each module is at minimum importable
        module = import_module(''.join(('.', name)),
                               package=self.package)
        # Check for presence of basic platform / name / tags / sat_id
        assert isinstance(module.platform, str)
        assert isinstance(module.name, str)
        assert isinstance(module.tags, dict)
        assert isinstance(module.sat_ids, dict)

        for sat_id in module.sat_ids.keys():
            for tag in module.sat_ids[sat_id]:
                inst = pysat.Instrument(inst_module=module, tag=tag,
                                        sat_id=sat_id)
                assert isinstance(inst, pysat.Instrument)
                assert inst.platform == module.platform
                assert inst.name == module.name
                assert inst.sat_id == sat_id
                assert inst.tag == tag

    @pytest.mark.parametrize("name", pysat.instruments.__all__)
    def test_required_function_presence(self, name):
        """Check if each required function is present and callable"""
        module = import_module(''.join(('.', name)),
                               package=self.package)
        assert hasattr(module, 'load') & callable(module.load)
        assert hasattr(module, 'list_files') & callable(module.list_files)
        assert hasattr(module, 'download') & callable(module.download)

    @pytest.mark.parametrize("name", pysat.instruments.__all__)
    def test_instrument_tdates(self, name):
        module = import_module(''.join(('.', name)),
                               package=self.package)
        info = module._test_dates
        for sat_id in info.keys():
            for tag in info[sat_id].keys():
<<<<<<< HEAD
                check.append(isinstance(info[sat_id][tag], dt.datetime))
        assert np.all(check)
=======
                assert isinstance(info[sat_id][tag], pds.datetime)
>>>>>>> 927d2729

class TestInstrumentsDownload():

    @pytest.mark.first
    @pytest.mark.parametrize("inst", instruments['list'])
    def test_download(self, inst):
        try:
            start = inst._test_dates[inst.sat_id][inst.tag]
            # check for username
            inst_name = '_'.join((inst.platform, inst.name))
            dl_dict = user_download_dict[inst_name] if inst_name in \
                user_download_dict.keys() else {}
            inst.download(start, start, **dl_dict)
            assert len(inst.files.files) > 0
        except AssertionError as merr:
            # Let users know which instrument is failing, as instrument
            # list is opaque
            print(' '.join(('\nProblem with downloading:', inst.platform,
                            inst.name, inst.tag, inst.sat_id)))
            raise merr


    @pytest.mark.second
    @pytest.mark.parametrize("inst", instruments['list'])
    @pytest.mark.parametrize("clean_level", ['none', 'dirty', 'dusty',
                                             'clean'])
    def test_load(self, inst, clean_level):
        # make sure download was successful
        if len(inst.files.files) > 0:
            try:
                inst.clean_level = clean_level
                target = 'Fake Data to be cleared'
                inst.data = [target]
                start = inst._test_dates[inst.sat_id][inst.tag]
                inst.load(date=start)
                # Make sure fake data is cleared
                assert target not in inst.data
                # If cleaning not used, something should be in the file
                # Not used for clean levels since cleaning may remove all data
                if clean_level == "none":
                    assert not inst.empty
                # For last parametrized clean_level, remove files
                if clean_level == "clean":
                    remove_files(inst)
            except AssertionError as merr:
                # Let users know which instrument is failing, as instrument
                # list is opaque
                print(' '.join(('\nProblem with loading:', inst.platform,
                                inst.name, inst.tag, inst.sat_id)))
                raise merr
        else:
            pytest.skip("Download data not available")<|MERGE_RESOLUTION|>--- conflicted
+++ resolved
@@ -159,12 +159,7 @@
         info = module._test_dates
         for sat_id in info.keys():
             for tag in info[sat_id].keys():
-<<<<<<< HEAD
-                check.append(isinstance(info[sat_id][tag], dt.datetime))
-        assert np.all(check)
-=======
-                assert isinstance(info[sat_id][tag], pds.datetime)
->>>>>>> 927d2729
+                assert isinstance(info[sat_id][tag], dt.datetime)
 
 class TestInstrumentsDownload():
 
