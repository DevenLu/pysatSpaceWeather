--- conflicted
+++ resolved
@@ -99,17 +99,11 @@
 
     return output
 
-<<<<<<< HEAD
 instruments = \
     generate_instrument_list(instrument_names=pysat.instruments.__all__)
 
-class TestInstrumentQualifier():
-
-=======
-instruments = generate_instrument_list(exclude_list, exclude_tags)
 
 class TestInstrumentsAll():
->>>>>>> e15b9311
 
     def setup(self):
         """Runs before every method to create a clean testing setup."""
@@ -119,7 +113,6 @@
         """Runs after every method to clean up previous testing."""
         del self.package
 
-    @pytest.mark.all
     @pytest.mark.parametrize("name", instruments['names'])
     def test_modules_loadable(self, name):
 
@@ -167,15 +160,17 @@
 
 class TestInstrumentsDownload():
 
-<<<<<<< HEAD
-    @pytest.mark.download
+    def setup(self):
+        """Runs before every method to create a clean testing setup."""
+        self.package = 'pysat.instruments'
+
+    def teardown(self):
+        """Runs after every method to clean up previous testing."""
+        del self.package
+
+    @pytest.mark.first
     @pytest.mark.parametrize("inst", instruments['download'])
-    def test_download_and_load(self, inst):
-=======
-    @pytest.mark.first
-    @pytest.mark.parametrize("inst", instruments['list'])
     def test_download(self, inst):
->>>>>>> e15b9311
         print(' '.join(('\nChecking download routine functionality for module: ',
                         inst.platform, inst.name, inst.tag, inst.sat_id)))
         start = inst._test_dates[inst.sat_id][inst.tag]
@@ -187,7 +182,7 @@
         assert len(inst.files.files) > 0
 
     @pytest.mark.second
-    @pytest.mark.parametrize("inst", instruments['list'])
+    @pytest.mark.parametrize("inst", instruments['download'])
     @pytest.mark.parametrize("clean_level", ['none', 'dirty', 'dusty',
                                              'clean'])
     def test_load(self, inst, clean_level):
@@ -215,15 +210,19 @@
             if clean_level == "clean":
                 remove_files(inst)
         else:
-<<<<<<< HEAD
-            print('Unable to actually download a file.')
-            # raise RuntimeWarning(' '.join(('Download for', inst.platform,
-            # inst.name, inst.tag, inst.sat_id, 'was not successful.')))
-            warnings.warn(' '.join(('Download for', inst.platform,
-                                    inst.name, inst.tag, inst.sat_id,
-                                    'was not successful.')))
-
-    @pytest.mark.no_download
+            pytest.skip("Download data not available")
+
+
+class TestInstrumentsNoDownload():
+
+    def setup(self):
+        """Runs before every method to create a clean testing setup."""
+        self.package = 'pysat.instruments'
+
+    def teardown(self):
+        """Runs after every method to clean up previous testing."""
+        del self.package
+
     @pytest.mark.parametrize("inst", instruments['no_download'])
     def test_download_warning(self, inst):
         print(' '.join(('\nChecking download routine warnings for module: ',
@@ -240,20 +239,4 @@
 
         assert len(war) >= 1
         categories = [war[j].category for j in range(0, len(war))]
-        assert UserWarning in categories
-
-    # Optional support
-
-    # directory_format string
-
-    # multiple file days
-
-    # orbit information
-
-        # self.directory_format = None
-        # self.file_format = None
-        # self.multi_file_day = False
-        # self.orbit_info = None
-=======
-            pytest.skip("Download data not available")
->>>>>>> e15b9311
+        assert UserWarning in categories