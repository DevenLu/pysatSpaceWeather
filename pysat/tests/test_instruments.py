--- conflicted
+++ resolved
@@ -1,119 +1,3 @@
-<<<<<<< HEAD
-"""
-tests the pysat instruments and code
-"""
-import datetime as dt
-from importlib import import_module
-import os
-import tempfile
-import warnings
-
-import pandas as pds
-import pytest
-
-import pysat
-
-# module in list below are excluded from download checks
-exclude_list = ['champ_star', 'superdarn_grdex', 'cosmic_gps',
-                'demeter_iap', 'sport_ivm',
-                'icon_euv', 'icon_ivm', 'icon_mighti', 'icon_fuv',
-                'supermag_magnetometer', 'sw_dst']
-
-# exclude testing download functionality for specific module name, tag, sat_id
-exclude_tags = {'sw_f107': {'tag': ['prelim'], 'sat_id': ['']},
-                'sw_kp': {'tag': [''], 'sat_id': ['']}}
-
-# dict, keyed by pysat instrument, with a list of usernames and passwords
-user_download_dict = {'supermag_magnetometer': {'user': 'rstoneback',
-                                                'password': 'None'}}
-
-def remove_files(inst):
-    # remove any files downloaded as part of the unit tests
-    temp_dir = inst.files.data_path
-    # Check if there are less than 20 files to ensure this is the testing
-    # directory
-    if len(inst.files.files.values) < 20:
-        for the_file in list(inst.files.files.values):
-            # Check if filename is appended with date for fake_daily data
-            # ie, does an underscore exist to the right of the file extension?
-            if the_file.rfind('_') > the_file.rfind('.'):
-                # If so, trim the appendix to get the original filename
-                the_file = the_file[:the_file.rfind('_')]
-            file_path = os.path.join(temp_dir, the_file)
-            if os.path.isfile(file_path):
-                os.unlink(file_path)
-    else:
-        warnings.warn(''.join(('Files > 20.  Not deleted.  Please check to ',
-                              'ensure temp directory is used')))
-
-
-def generate_instrument_list(exclude_list, exclude_tags):
-    """Iterate through and create all of the test Instruments needed.
-       Only want to do this once.
-
-    """
-
-    # names of all the instrument modules
-    instrument_names = pysat.instruments.__all__
-    temp = []
-    for name in instrument_names:
-        if name not in exclude_list:
-            temp.append(name)
-    instrument_names = temp
-    instruments = []
-    instrument_modules = []
-
-    # create temporary directory
-    dir_name = tempfile.mkdtemp()
-    saved_path = pysat.data_dir
-    pysat.utils.set_data_dir(dir_name, store=False)
-
-    for name in instrument_names:
-        try:
-            module = import_module(''.join(('.', name)),
-                                   package='pysat.instruments')
-        except ImportError:
-            print("Couldn't import instrument module")
-            pass
-        else:
-            # try and grab basic information about the module so we
-            # can iterate over all of the options
-            try:
-                info = module._test_dates
-            except AttributeError:
-                info = {}
-                info[''] = {'': dt.datetime(2009, 1, 1)}
-                module._test_dates = info
-            for sat_id in info.keys():
-                for tag in info[sat_id].keys():
-                    if name in exclude_tags and \
-                            tag in exclude_tags[name]['tag'] and \
-                            sat_id in exclude_tags[name]['sat_id']:
-                        # we don't want to test download for this combo
-                        pass
-                    else:
-                        try:
-                            inst = pysat.Instrument(inst_module=module,
-                                                    tag=tag,
-                                                    sat_id=sat_id,
-                                                    temporary_file_list=True)
-                            inst._test_dates = module._test_dates
-                            instruments.append(inst)
-                            instrument_modules.append(module)
-                        except:
-                            pass
-    pysat.utils.set_data_dir(saved_path, store=False)
-
-    output = {'list': instruments,
-              'names': instrument_names,
-              'modules': instrument_modules}
-
-    return output
-
-instruments = generate_instrument_list(exclude_list, exclude_tags)
-
-class TestInstrumentsAll():
-=======
 import pytest
 
 import pysat
@@ -145,7 +29,6 @@
 
 
 class TestInstruments(InstTestClass):
->>>>>>> 5f4a3f07
 
     def setup(self):
         """Runs before every method to create a clean testing setup."""
@@ -153,100 +36,4 @@
 
     def teardown(self):
         """Runs after every method to clean up previous testing."""
-<<<<<<< HEAD
-        del self.package
-
-    @pytest.mark.parametrize("name", pysat.instruments.__all__)
-    def test_modules_loadable(self, name):
-
-        # ensure that each module is at minimum importable
-        module = import_module(''.join(('.', name)),
-                               package=self.package)
-        # Check for presence of basic platform / name / tags / sat_id
-        assert isinstance(module.platform, str)
-        assert isinstance(module.name, str)
-        assert isinstance(module.tags, dict)
-        assert isinstance(module.sat_ids, dict)
-
-        for sat_id in module.sat_ids.keys():
-            for tag in module.sat_ids[sat_id]:
-                inst = pysat.Instrument(inst_module=module, tag=tag,
-                                        sat_id=sat_id)
-                assert isinstance(inst, pysat.Instrument)
-                assert inst.platform == module.platform
-                assert inst.name == module.name
-                assert inst.sat_id == sat_id
-                assert inst.tag == tag
-
-    @pytest.mark.parametrize("name", pysat.instruments.__all__)
-    def test_required_function_presence(self, name):
-        """Check if each required function is present and callable"""
-        module = import_module(''.join(('.', name)),
-                               package=self.package)
-        assert hasattr(module, 'load') & callable(module.load)
-        assert hasattr(module, 'list_files') & callable(module.list_files)
-        assert hasattr(module, 'download') & callable(module.download)
-
-    @pytest.mark.parametrize("name", pysat.instruments.__all__)
-    def test_instrument_tdates(self, name):
-        module = import_module(''.join(('.', name)),
-                               package=self.package)
-        info = module._test_dates
-        for sat_id in info.keys():
-            for tag in info[sat_id].keys():
-                assert isinstance(info[sat_id][tag], dt.datetime)
-
-class TestInstrumentsDownload():
-
-    @pytest.mark.first
-    @pytest.mark.parametrize("inst", instruments['list'])
-    def test_download(self, inst):
-        try:
-            start = inst._test_dates[inst.sat_id][inst.tag]
-            # check for username
-            inst_name = '_'.join((inst.platform, inst.name))
-            dl_dict = user_download_dict[inst_name] if inst_name in \
-                user_download_dict.keys() else {}
-            inst.download(start, start, **dl_dict)
-            assert len(inst.files.files) > 0
-        except AssertionError as merr:
-            # Let users know which instrument is failing, as instrument
-            # list is opaque
-            print(' '.join(('\nProblem with downloading:', inst.platform,
-                            inst.name, inst.tag, inst.sat_id)))
-            raise merr
-
-
-    @pytest.mark.second
-    @pytest.mark.parametrize("inst", instruments['list'])
-    @pytest.mark.parametrize("clean_level", ['none', 'dirty', 'dusty',
-                                             'clean'])
-    def test_load(self, inst, clean_level):
-        # make sure download was successful
-        if len(inst.files.files) > 0:
-            try:
-                inst.clean_level = clean_level
-                target = 'Fake Data to be cleared'
-                inst.data = [target]
-                start = inst._test_dates[inst.sat_id][inst.tag]
-                inst.load(date=start)
-                # Make sure fake data is cleared
-                assert target not in inst.data
-                # If cleaning not used, something should be in the file
-                # Not used for clean levels since cleaning may remove all data
-                if clean_level == "none":
-                    assert not inst.empty
-                # For last parametrized clean_level, remove files
-                if clean_level == "clean":
-                    remove_files(inst)
-            except AssertionError as merr:
-                # Let users know which instrument is failing, as instrument
-                # list is opaque
-                print(' '.join(('\nProblem with loading:', inst.platform,
-                                inst.name, inst.tag, inst.sat_id)))
-                raise merr
-        else:
-            pytest.skip("Download data not available")
-=======
-        del self.package
->>>>>>> 5f4a3f07
+        del self.package