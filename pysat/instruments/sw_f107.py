# -*- coding: utf-8 -*-
"""Supports F10.7 index values. Downloads data from LASP and the SWPC.

Parameters
----------
platform : string
    'sw'
name : string
    'f107'
tag : string
    '' Standard F10.7 data (single day at a time)
    'all' All F10.7
    'forecast' Grab forecast data from SWPC (next 3 days)
    '45day' 45-Day Forecast data from the Air Force

Note
----
The forecast data is stored by generation date, where each file contains the
forecast for the next three days. Forecast data downloads are only supported
for the current day. When loading forecast data, the date specified with the
load command is the date the forecast was generated. The data loaded will span
three days. To always ensure you are loading the most recent data, load
the data with tomorrow's date.

    f107 = pysat.Instrument('sw', 'f107', tag='forecast')
    f107.download()
    f107.load(date=f107.tomorrow())



The forecast data should not be used with the data padding option available
from pysat.Instrument objects. The 'all' tag shouldn't be used either, no
other data available to pad with.

Warnings
--------
The 'forecast' F10.7 data loads three days at a time. The data padding feature
and multi_file_day feature available from the pyast.Instrument object
is not appropriate for 'forecast' data.

"""

import os
import functools

import pandas as pds
import numpy as np

import pysat

platform = 'sw'
name = 'f107'
tags = {'': 'Daily value of F10.7',
        'all': 'All F10.7 values',
        'forecast': 'SWPC Forecast F107 data next (3 days)',
        '45day': 'Air Force 45-day Forecast'}
# dict keyed by sat_id that lists supported tags for each sat_id
sat_ids = {'': ['', 'all', 'forecast', '45day']}
# dict keyed by sat_id that lists supported tags and a good day of test data
# generate todays date to support loading forecast data
now = pysat.datetime.now()
today = pysat.datetime(now.year, now.month, now.day)
tomorrow = today + pds.DateOffset(days=1)
# set test dates
test_dates = {'': {'': pysat.datetime(2009, 1, 1),
                   'all': pysat.datetime(2009, 1, 1),
                   'forecast': tomorrow,
                   '45day': tomorrow}}


def load(fnames, tag=None, sat_id=None):
    """Load F10.7 index files

    Parameters
    ------------
    fnames : (pandas.Series)
        Series of filenames
    tag : (str or NoneType)
        tag or None (default=None)
    sat_id : (str or NoneType)
        satellite id or None (default=None)

    Returns
    ---------
    data : (pandas.DataFrame)
        Object containing satellite data
    meta : (pysat.Meta)
        Object containing metadata such as column names and units

    Notes
    -----
    Called by pysat. Not intended for direct use by user.

    """

    if tag == '':
        # f107 data stored monthly, need to return data daily
        # the daily date is attached to filename
        # parse off the last date, load month of data, downselect to desired
        # day
        date = pysat.datetime.strptime(fnames[0][-10:], '%Y-%m-%d')
        data = pds.read_csv(fnames[0][0:-11], index_col=0, parse_dates=True)
        idx, = np.where((data.index >= date) &
                        (data.index < date+pds.DateOffset(days=1)))
        result = data.iloc[idx, :]
    elif tag == 'all':
        result = pds.read_csv(fnames[0], index_col=0, parse_dates=True)
    elif tag == 'forecast':
        # load forecast data
        result = pds.read_csv(fnames[0], index_col=0, parse_dates=True)
    elif tag == '45day':
        # load forecast data
        result = pds.read_csv(fnames[0], index_col=0, parse_dates=True)

    meta = pysat.Meta()
    meta['f107'] = {'units': 'SFU',
                    'long_name': 'F10.7 cm solar index',
                    'desc': 'F10.7 cm radio flux in Solar Flux Units (SFU)'}

    return result, meta


def list_files(tag=None, sat_id=None, data_path=None, format_str=None):
    """Return a Pandas Series of every file for F10.7 data

    Parameters
    -----------
    tag : (string or NoneType)
        Denotes type of file to load.
        (default=None)
    sat_id : (string or NoneType)
        Specifies the satellite ID for a constellation.  Not used.
        (default=None)
    data_path : (string or NoneType)
        Path to data directory.  If None is specified, the value previously
        set in Instrument.files.data_path is used.  (default=None)
    format_str : (string or NoneType)
        User specified file format.  If None is specified, the default
        formats associated with the supplied tags are used. (default=None)

    Returns
    --------
    pysat.Files.from_os : (pysat._files.Files)
        A class containing the verified available files

    Notes
    -----
    Called by pysat. Not intended for direct use by user.

    """

    if data_path is not None:
        if tag == '':
            # files are by month, going to add date to monthly filename for
            # each day of the month. The load routine will load a month of
            # data and use the appended date to select out appropriate data.
            if format_str is None:
                format_str = 'f107_monthly_{year:04d}-{month:02d}.txt'
            out = pysat.Files.from_os(data_path=data_path,
                                      format_str=format_str)
            if not out.empty:
                out.ix[out.index[-1]+pds.DateOffset(months=1) -
                       pds.DateOffset(days=1)] = out.iloc[-1]
                out = out.asfreq('D', 'pad')
                out = out + '_' + out.index.strftime('%Y-%m-%d')
            return out

        elif tag == 'all':
            # files are by year
            if format_str is None:
                format_str = 'f107_1947_to_{year:04d}-{month:02d}-{day:02d}.txt'
            out = pysat.Files.from_os(data_path=data_path,
                                      format_str=format_str)
            # load the same data (all), regardless of which day a user selects
            # resample file list to provide the same filename for every day
            # of f107 data
            if not out.empty:
                # only want to use the most recent file
                out = out.iloc[-1:]
                # first day of data is 2-14, ensure same file for first and
                # most recent day
                out.ix[pysat.datetime(1947, 2, 13)] = out.iloc[0]
                # make sure things are in order and copy latest filename for
                # all days, thus no matter which day with data the user loads
                # they get the most recent F10.7 file
                out = out.sort_index()
                out = out.asfreq('D', 'pad')

            return out

        elif tag == 'forecast':
            format_str = 'f107_forecast_{year:04d}-{month:02d}-{day:02d}.txt'
            files = pysat.Files.from_os(data_path=data_path,
                                        format_str=format_str)
            # pad list of files data to include most recent file under tomorrow
            if not files.empty:
<<<<<<< HEAD
                files.ix[files.index[-1] +
                         pds.DateOffset(days=1)] = files.values[-1]
                files.ix[files.index[-1] +
                         pds.DateOffset(days=1)] = files.values[-1]
=======
                pds_off = pds.DateOffset(days=1)
                files.ix[files.index[-1] + pds_off] = files.values[-1]
                files.ix[files.index[-1] + pds_off] = files.values[-1]
>>>>>>> 3d096c28
            return files
        elif tag == '45day':
            format_str = 'f107_45day_{year:04d}-{month:02d}-{day:02d}.txt'
            files = pysat.Files.from_os(data_path=data_path,
                                        format_str=format_str)
            # pad list of files data to include most recent file under tomorrow
            if not files.empty:
<<<<<<< HEAD
                files.ix[files.index[-1] +
                         pds.DateOffset(days=1)] = files.values[-1]
                files.ix[files.index[-1] +
                         pds.DateOffset(days=1)] = files.values[-1]
=======
                pds_off = pds.DateOffset(days=1)
                files.ix[files.index[-1] + pds_off] = files.values[-1]
                files.ix[files.index[-1] + pds_off] = files.values[-1]
>>>>>>> 3d096c28
            return files
        else:
            raise ValueError('Unrecognized tag name for Space Weather Index ' +
                             'F107')
    else:
        raise ValueError('A data_path must be passed to the loading routine ' +
<<<<<<< HEAD
                         'for F107')
=======
                         'for F107')  

>>>>>>> 3d096c28


def download(date_array, tag, sat_id, data_path, user=None, password=None):
    """Routine to download F107 index data

    Parameters
    -----------
    tag : (string or NoneType)
        Denotes type of file to load.  Accepted types are '' and 'forecast'.
        (default=None)
    sat_id : (string or NoneType)
        Specifies the satellite ID for a constellation.  Not used.
        (default=None)
    data_path : (string or NoneType)
        Path to data directory.  If None is specified, the value previously
        set in Instrument.files.data_path is used.  (default=None)

    Returns
    --------
    Void : (NoneType)
        data downloaded to disk, if available.

    Note
    ----
    Called by pysat. Not intended for direct use by user.

    Warnings
    --------
    Only able to download current forecast data, not archived forecasts.

    """

    # download standard F107 data
    if tag == '':
        # download from LASP, by month
        import requests
        import json

        for date in date_array:
            # modify date to be the start of the month
            if date.day != 1:
                raise ValueError('The Download routine must be invoked with ' +
                                 'a freq="MS" option.')
            # download webpage
            dstr = 'http://lasp.colorado.edu/lisird/latis/'
            dstr += 'noaa_radio_flux.json?time%3E='
            dstr += date.strftime('%Y-%m-%d')
            dstr += 'T00:00:00.000Z&time%3C='
            dstr += (date + pds.DateOffset(months=1) -
                     pds.DateOffset(days=1)).strftime('%Y-%m-%d')
            dstr += 'T00:00:00.000Z'
            # data returned as json
            r = requests.get(dstr)
            # process
            raw_dict = json.loads(r.text)['noaa_radio_flux']
            data = pds.DataFrame.from_dict(raw_dict['samples'])
            times = [pysat.datetime.strptime(time, '%Y %m %d')
                     for time in data.pop('time')]
            data.index = times
            # replace fill with NaNs
            idx, = np.where(data['f107'] == -99999.0)
            data.iloc[idx, :] = np.nan
            # create file
            data.to_csv(os.path.join(data_path, 'f107_monthly_' +
                                     date.strftime('%Y-%m') + '.txt'))

    elif tag == 'all':
        # download from LASP, by year
        import requests
        import json

        # download webpage
        dstr = 'http://lasp.colorado.edu/lisird/latis/'
        dstr += 'noaa_radio_flux.json?time%3E='
        dstr += pysat.datetime(1947, 2, 13).strftime('%Y-%m-%d')
        dstr += 'T00:00:00.000Z&time%3C='
        now = pysat.datetime.utcnow()
        dstr += now.strftime('%Y-%m-%dT%H:%M:%S.000Z')
        # data returned as json
        r = requests.get(dstr)
        # process
        raw_dict = json.loads(r.text)['noaa_radio_flux']
        data = pds.DataFrame.from_dict(raw_dict['samples'])
        times = [pysat.datetime.strptime(time, '%Y %m %d')
                 for time in data.pop('time')]
        data.index = times
        # replace fill with NaNs
        idx, = np.where(data['f107'] == -99999.0)
        data.iloc[idx, :] = np.nan
        # create file
        data.to_csv(os.path.join(data_path, 'f107_1947_to_' +
                                 now.strftime('%Y-%m-%d') + '.txt'))

    elif tag == 'forecast':
        import requests
        print('This routine can only download the current forecast, not ' +
              'archived forecasts')
        # download webpage
        furl = 'https://services.swpc.noaa.gov/text/' + \
            '3-day-solar-geomag-predictions.txt'
        r = requests.get(furl)
        # parse text to get the date the prediction was generated
        date_str = r.text.split(':Issued: ')[-1].split(' UTC')[0]
        date = pysat.datetime.strptime(date_str, '%Y %b %d %H%M')
        # get starting date of the forecasts
        raw_data = r.text.split(':Prediction_dates:')[-1]
        forecast_date = pysat.datetime.strptime(raw_data[3:14], '%Y %b %d')
        # times for output data
        times = pds.date_range(forecast_date, periods=3, freq='1D')
        # string data is the forecast value for the next three days
        raw_data = r.text.split('10cm_flux:')[-1]
        raw_data = raw_data.split('\n')[1]
        val1 = int(raw_data[24:27])
        val2 = int(raw_data[38:41])
        val3 = int(raw_data[52:])

        # put data into nicer DataFrame
        data = pds.DataFrame([val1, val2, val3], index=times, columns=['f107'])
        # write out as a file
        data.to_csv(os.path.join(data_path, 'f107_forecast_' +
                                 date.strftime('%Y-%m-%d') + '.txt'))

    elif tag == '45day':
        import requests
        print('This routine can only download the current forecast, not ' +
              'archived forecasts')
        # download webpage
        furl = 'https://services.swpc.noaa.gov/text/45-day-ap-forecast.txt'
        r = requests.get(furl)
        # parse text to get the date the prediction was generated
        date_str = r.text.split(':Issued: ')[-1].split(' UTC')[0]
        date = pysat.datetime.strptime(date_str, '%Y %b %d %H%M')
        # get to the forecast data
        raw_data = r.text.split('45-DAY AP FORECAST')[-1]
        # grab AP part
        raw_ap = raw_data.split('45-DAY F10.7 CM FLUX FORECAST')[0]
        # clean up
        raw_ap = raw_ap.split('\n')[1:-1]
        # f107
        raw_f107 = raw_data.split('45-DAY F10.7 CM FLUX FORECAST')[-1]
        # clean up
        raw_f107 = raw_f107.split('\n')[1:-4]

        # parse the AP data
<<<<<<< HEAD
        ap_times = []
        ap = []
        for line in raw_ap:
            for i in np.arange(5):
                ap_times.append(pysat.datetime.strptime(line[0:7], '%d%b%y'))
                ap.append(int(line[8:11]))

        f107 = []
        f107_times = []
        for line in raw_f107:
            for i in np.arange(5):
                f107_times.append(pysat.datetime.strptime(line[0:7], '%d%b%y'))
                f107.append(int(line[8:11]))

=======
        ap_times, ap = parse_45day_block(raw_ap)

        # parse the F10.7 data
        f107_times, f107 = parse_45day_block(raw_f107)
        
>>>>>>> 3d096c28
        # collect into DataFrame
        data = pds.DataFrame(f107, index=f107_times, columns=['f107'])
        data['ap'] = ap
        # write out as a file
        data.to_csv(os.path.join(data_path, 'f107_45day_' +
                                 date.strftime('%Y-%m-%d') + '.txt'))

<<<<<<< HEAD
    return
=======
    return

def parse_45day_block(block_lines):
    """ Parse the data blocks used in the 45-day Ap and F10.7 Flux Forecast file

    Parameters
    ----------
    block_lines : (list)
        List of lines containing data in this data block

    Returns
    -------
    dates : (list)
        List of dates for each date/data pair in this block
    values : (list)
        List of values for each date/data pair in this block

    """

    # Initialize the output
    dates = list()
    values = list()
    
    # Cycle through each line in this block
    for line in block_lines:
        # Split the line on whitespace
        split_line = line.split()

        # Format the dates
        dates.extend([pysat.datetime.strptime(tt, "%d%b%y")
                      for tt in split_line[::2]])

        # Format the data values
        values.extend([int(vv) for vv in split_line[1::2]])

    return dates, values
>>>>>>> 3d096c28
<|MERGE_RESOLUTION|>--- conflicted
+++ resolved
@@ -194,16 +194,9 @@
                                         format_str=format_str)
             # pad list of files data to include most recent file under tomorrow
             if not files.empty:
-<<<<<<< HEAD
-                files.ix[files.index[-1] +
-                         pds.DateOffset(days=1)] = files.values[-1]
-                files.ix[files.index[-1] +
-                         pds.DateOffset(days=1)] = files.values[-1]
-=======
                 pds_off = pds.DateOffset(days=1)
                 files.ix[files.index[-1] + pds_off] = files.values[-1]
                 files.ix[files.index[-1] + pds_off] = files.values[-1]
->>>>>>> 3d096c28
             return files
         elif tag == '45day':
             format_str = 'f107_45day_{year:04d}-{month:02d}-{day:02d}.txt'
@@ -211,28 +204,17 @@
                                         format_str=format_str)
             # pad list of files data to include most recent file under tomorrow
             if not files.empty:
-<<<<<<< HEAD
-                files.ix[files.index[-1] +
-                         pds.DateOffset(days=1)] = files.values[-1]
-                files.ix[files.index[-1] +
-                         pds.DateOffset(days=1)] = files.values[-1]
-=======
                 pds_off = pds.DateOffset(days=1)
                 files.ix[files.index[-1] + pds_off] = files.values[-1]
                 files.ix[files.index[-1] + pds_off] = files.values[-1]
->>>>>>> 3d096c28
             return files
         else:
             raise ValueError('Unrecognized tag name for Space Weather Index ' +
                              'F107')
     else:
         raise ValueError('A data_path must be passed to the loading routine ' +
-<<<<<<< HEAD
                          'for F107')
-=======
-                         'for F107')  
-
->>>>>>> 3d096c28
+
 
 
 def download(date_array, tag, sat_id, data_path, user=None, password=None):
@@ -377,28 +359,11 @@
         raw_f107 = raw_f107.split('\n')[1:-4]
 
         # parse the AP data
-<<<<<<< HEAD
-        ap_times = []
-        ap = []
-        for line in raw_ap:
-            for i in np.arange(5):
-                ap_times.append(pysat.datetime.strptime(line[0:7], '%d%b%y'))
-                ap.append(int(line[8:11]))
-
-        f107 = []
-        f107_times = []
-        for line in raw_f107:
-            for i in np.arange(5):
-                f107_times.append(pysat.datetime.strptime(line[0:7], '%d%b%y'))
-                f107.append(int(line[8:11]))
-
-=======
         ap_times, ap = parse_45day_block(raw_ap)
 
         # parse the F10.7 data
         f107_times, f107 = parse_45day_block(raw_f107)
-        
->>>>>>> 3d096c28
+
         # collect into DataFrame
         data = pds.DataFrame(f107, index=f107_times, columns=['f107'])
         data['ap'] = ap
@@ -406,9 +371,6 @@
         data.to_csv(os.path.join(data_path, 'f107_45day_' +
                                  date.strftime('%Y-%m-%d') + '.txt'))
 
-<<<<<<< HEAD
-    return
-=======
     return
 
 def parse_45day_block(block_lines):
@@ -431,7 +393,7 @@
     # Initialize the output
     dates = list()
     values = list()
-    
+
     # Cycle through each line in this block
     for line in block_lines:
         # Split the line on whitespace
@@ -444,5 +406,4 @@
         # Format the data values
         values.extend([int(vv) for vv in split_line[1::2]])
 
-    return dates, values
->>>>>>> 3d096c28
+    return dates, values